--- conflicted
+++ resolved
@@ -33,9 +33,8 @@
 COPY ${binary} /azurefileplugin
 COPY --from=builder --chown=root:root /usr/local/bin/azcopy /usr/local/bin/azcopy
 
-<<<<<<< HEAD
 # packages that are only needed by aznfs: procps conntrack iptables bind9-host iproute2 bash netcat sysvinit-utils kmod net-tools
-RUN apt update && apt upgrade -y && apt-mark unhold libcap2 && clean-install ca-certificates cifs-utils util-linux e2fsprogs mount udev xfsprogs nfs-common netbase wget procps conntrack iptables bind9-host iproute2 bash netcat-traditional sysvinit-utils kmod net-tools
+RUN apt update && apt upgrade -y && apt-mark unhold libcap2 && clean-install ca-certificates cifs-utils util-linux e2fsprogs mount udev xfsprogs nfs-common netbase procps conntrack iptables bind9-host iproute2 bash netcat-traditional sysvinit-utils kmod net-tools
 
 # install aznfs
 ARG aznfsVer=0.1.349
@@ -55,9 +54,6 @@
   rm -rf ./azcopy_linux_$ARCH_*
 RUN chmod +x /usr/local/bin/azcopy
 RUN apt remove wget -y
-=======
-RUN apt update && apt upgrade -y && apt-mark unhold libcap2 && clean-install ca-certificates cifs-utils util-linux e2fsprogs mount udev xfsprogs nfs-common netbase
->>>>>>> 3adba103
 
 LABEL maintainers="andyzhangx"
 LABEL description="AzureFile CSI Driver"
